--- conflicted
+++ resolved
@@ -16,16 +16,12 @@
 -- @since 0.0.1.0
 module Prairie.Class where
 
-<<<<<<< HEAD
-import Control.Lens (Const (..), Identity (..), Lens', set, view)
 import Data.Aeson (FromJSON (..), ToJSON (..), withText)
 import Data.Constraint (Dict (..))
-=======
 import Data.Aeson (ToJSON(..), FromJSON(..), withText)
 import Data.Constraint (Dict(..))
 import Data.Functor.Const (Const(..))
 import Data.Functor.Identity (Identity(..))
->>>>>>> c799e12a
 import Data.Kind (Constraint, Type)
 import Data.Map (Map)
 import qualified Data.Map as Map
