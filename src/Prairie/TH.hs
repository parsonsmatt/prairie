<<<<<<< HEAD
{-# language CPP #-}
=======
{-# LANGUAGE CPP #-}
>>>>>>> de916100

-- | Helpers for generating instances of the 'Record' type class.
--
-- @since 0.0.1.0
module Prairie.TH where

import Data.Constraint (Dict(..))
import Language.Haskell.TH
import Control.Lens (lens)
import qualified Data.List as List
import Data.Traversable (for)
import Data.Char (toUpper, toLower)
import qualified Data.Text as Text

import Prairie.Class

-- | Create an instance of the 'Record' type class.
--
-- @
-- data User
--   = User
--   { name :: String
--   , age :: Int
--   }
--
-- mkRecord ''User
--
-- ====>
--
-- instance Record User where
--   data Field User a where
--     UserName :: String
--     UserAge :: Int
--
--   recordFieldLens fl =
--     case fl of
--       UserName -> lens name (\u n -> u { name = n)
--       UserAge -> lens age (\u n -> u { age = n)
--
-- instance SymbolToField "age" User Int where symbolToField = UserName
-- instance SymbolToField "name" User String where symbolToField = UserAge
-- @
--
-- If the fields are prefixed with the type's name, this function figures
-- it out and won't duplicate the field.
--
-- @
-- data User
--   = User
--   { userName :: String
--   , userAge :: Int
--   }
--
-- mkRecord ''User
--
-- ====>
--
-- instance Record User where
--   data Field User a where
--     UserName :: String
--     UserAge :: Int
--
--   recordFieldLens fl =
--     case fl of
--       UserName -> lens name (\u n -> u { name = n)
--       UserAge -> lens age (\u n -> u { age = n)
--
-- instance SymbolToField "name" User Int where symbolToField = UserName
-- instance SymbolToField "age" User String where symbolToField = UserAge
-- @
--
-- @since 0.0.1.0
mkRecord :: Name -> DecsQ
mkRecord u = do
  ty <- reify u
  (typeName, con) <-
    case ty of
      TyConI dec ->
        case dec of
          DataD _cxt name _tyvars _mkind [con] _derivs ->
            pure (name, con)
          NewtypeD _cxt name _tyvars _mkind con _derivs ->
            pure (name, con)
          _ ->
            fail "unsupported data structure"
      _ ->
        fail "unsupported type"

  let
    stripTypeName n =
      let
        typeNamePrefix =
          lowerFirst (nameBase typeName)
       in
        case List.stripPrefix typeNamePrefix (nameBase n) of
          Just xs -> mkName (lowerFirst xs)
          Nothing -> n

  (recordCon, names'types) <-
    case con of
      RecC conName varBangTypes ->
        pure $ (conName, map (\(n, _b, t) -> (n, t)) varBangTypes)
      _ ->
        fail "only supports records"

  let
    mkConstrFieldName fieldName =
      mkName (nameBase typeName <> upperFirst (nameBase (stripTypeName fieldName)))

  fieldLensClause <- do
    arg <- newName "field"
    let
      mkMatch (fieldName, _typ) = do
        recVar <- newName "rec"
        newVal <- newName "newVal"

        pure $
          Match
<<<<<<< HEAD
            (_ConP (mkConstrFieldName fieldName) [])
=======
            (compatConP (mkConstrFieldName fieldName))
>>>>>>> de916100
            (NormalB $
            VarE 'lens
            `AppE` VarE fieldName
            `AppE`
              LamE [VarP recVar, VarP newVal]
                (RecUpdE (VarE recVar) [(fieldName, VarE newVal)])
            )
            []
    body <- CaseE (VarE arg) <$> traverse mkMatch names'types
    pure $ Clause [VarP arg] (NormalB body) []
  let
    recordFieldLensDec =
      FunD 'recordFieldLens [fieldLensClause]
    fieldConstructors =
      map (\(n, t) -> (mkConstrFieldName n, t)) names'types

  mkAllFields <- pure $
    ValD
      (VarP 'allFields)
      (NormalB $ ListE (map (AppE (ConE 'SomeField) . ConE . fst) fieldConstructors))
      []

  mkTabulateRecord <- do
    fromFieldName <- newName "fromField"
    let body =
            List.foldl'
                (\acc (n, _) ->
                    VarE '(<*>)
                        `AppE` acc
                        `AppE` (VarE fromFieldName `AppE` ConE (mkConstrFieldName n))
                )
                (VarE 'pure `AppE` ConE recordCon)
                names'types

    pure $
      FunD 'tabulateRecordA
        [ Clause [VarP fromFieldName] (NormalB body) []
        ]

  mkRecordFieldLabel <- do
    fieldName <- newName "fieldName"
    body <- pure $
      CaseE (VarE fieldName)  $
        flip map names'types $ \(n, _) ->
          let
            constrFieldName =
              mkConstrFieldName n
            pat =
<<<<<<< HEAD
              _ConP constrFieldName []
=======
                compatConP constrFieldName
>>>>>>> de916100
            bdy =
              AppE (VarE 'Text.pack) $ LitE $ StringL $ nameBase $ stripTypeName n

           in
            Match pat (NormalB bdy)  []
    pure $
      FunD 'recordFieldLabel
        [ Clause [VarP fieldName] (NormalB body) []
        ]

  let
    fieldConstrs =
      map mkFieldConstr fieldConstructors
    mkFieldConstr (fieldName, typ) =
      GadtC
        [ fieldName
        ]
        []
        (ConT ''Field `AppT` ConT typeName `AppT` typ)

    recordInstance =
      InstanceD
        Nothing
        []
        (ConT ''Record `AppT` ConT typeName)
        (
          [ DataInstD
              []
              Nothing
              (ConT ''Field `AppT` ConT typeName `AppT` VarT (mkName "a"))
              Nothing
              fieldConstrs
              []
          , recordFieldLensDec
          , mkAllFields
          , mkTabulateRecord
          , mkRecordFieldLabel
          ]
        )

  fieldDictInstance <- do
    constraintVar <- newName "c"
    fieldVar <- newName "field"
    let
      allFieldsC =
        map (VarT constraintVar `AppT`) (map snd names'types)
      fieldDictDecl =
        [ FunD 'getFieldDict [Clause [VarP fieldVar] (NormalB fieldDictBody) []]
        ]
      fieldDictBody =
        CaseE (VarE fieldVar) $ map mkFieldDictMatches fieldConstructors
      mkFieldDictMatches (name, _type) =
<<<<<<< HEAD
        Match (_ConP name []) (NormalB (ConE 'Dict)) []
=======
        Match (compatConP name) (NormalB (ConE 'Dict)) []
>>>>>>> de916100

    pure $
      InstanceD
        Nothing -- maybe overlap
        allFieldsC
        (ConT ''FieldDict `AppT` VarT constraintVar `AppT` ConT typeName)
        fieldDictDecl

  symbolToFieldInstances <-
    fmap concat $ for names'types $ \(fieldName, typ) -> do
      [d|
        instance SymbolToField $(litT (strTyLit (nameBase fieldName))) $(conT typeName) $(pure typ) where
          symbolToField = $(conE (mkConstrFieldName fieldName))
        |]

  pure $
    [ recordInstance
    , fieldDictInstance
    ]
    ++
      symbolToFieldInstances

overFirst :: (Char -> Char) -> String -> String
overFirst f str =
  case str of
    [] -> []
    (c:cs) -> f c : cs

upperFirst, lowerFirst :: String -> String
upperFirst = overFirst toUpper
lowerFirst = overFirst toLower

<<<<<<< HEAD
#if MIN_VERSION_template_haskell(2,18,0)
_ConP :: Name ->  [Pat] -> Pat
_ConP n = ConP n []
#else
_ConP :: Name -> [Pat] -> Pat
_ConP = ConP
=======
compatConP :: Name -> Pat
#if MIN_VERSION_template_haskell(2,18,0)
compatConP constrFieldName =
    ConP constrFieldName [] []
#else
compatConP constrFieldName =
    ConP constrFieldName []
>>>>>>> de916100
#endif<|MERGE_RESOLUTION|>--- conflicted
+++ resolved
@@ -1,8 +1,4 @@
-<<<<<<< HEAD
 {-# language CPP #-}
-=======
-{-# LANGUAGE CPP #-}
->>>>>>> de916100
 
 -- | Helpers for generating instances of the 'Record' type class.
 --
@@ -121,11 +117,7 @@
 
         pure $
           Match
-<<<<<<< HEAD
-            (_ConP (mkConstrFieldName fieldName) [])
-=======
             (compatConP (mkConstrFieldName fieldName))
->>>>>>> de916100
             (NormalB $
             VarE 'lens
             `AppE` VarE fieldName
@@ -174,11 +166,7 @@
             constrFieldName =
               mkConstrFieldName n
             pat =
-<<<<<<< HEAD
-              _ConP constrFieldName []
-=======
                 compatConP constrFieldName
->>>>>>> de916100
             bdy =
               AppE (VarE 'Text.pack) $ LitE $ StringL $ nameBase $ stripTypeName n
 
@@ -231,11 +219,7 @@
       fieldDictBody =
         CaseE (VarE fieldVar) $ map mkFieldDictMatches fieldConstructors
       mkFieldDictMatches (name, _type) =
-<<<<<<< HEAD
-        Match (_ConP name []) (NormalB (ConE 'Dict)) []
-=======
         Match (compatConP name) (NormalB (ConE 'Dict)) []
->>>>>>> de916100
 
     pure $
       InstanceD
@@ -268,14 +252,6 @@
 upperFirst = overFirst toUpper
 lowerFirst = overFirst toLower
 
-<<<<<<< HEAD
-#if MIN_VERSION_template_haskell(2,18,0)
-_ConP :: Name ->  [Pat] -> Pat
-_ConP n = ConP n []
-#else
-_ConP :: Name -> [Pat] -> Pat
-_ConP = ConP
-=======
 compatConP :: Name -> Pat
 #if MIN_VERSION_template_haskell(2,18,0)
 compatConP constrFieldName =
@@ -283,5 +259,4 @@
 #else
 compatConP constrFieldName =
     ConP constrFieldName []
->>>>>>> de916100
 #endif