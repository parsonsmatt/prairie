--- conflicted
+++ resolved
@@ -1,15 +1,12 @@
 # Changelog for prairie
 
-<<<<<<< HEAD
 ## 0.0.2.0
 
 - [#2](https://github.com/parsonsmatt/prairie/pull/2)
     - Add `tabulateRecordA` to `Record` class. `tabulate` and `allFields` are now normal functions.
     - Provide a default implementation of `recordFieldLabel` for `Show`able fields.
     
-=======
 ## 0.0.1.1
 
 * [#4](https://github.com/parsonsmatt/prairie/pull/4)
-    * Compatibility with `template-haskell-2.18` and above
->>>>>>> de916100
+    * Compatibility with `template-haskell-2.18` and above